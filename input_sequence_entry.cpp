--- conflicted
+++ resolved
@@ -1492,11 +1492,7 @@
 void InputSequenceEntry::UponChildKillFocus(wxFocusEvent& event)
 {
     // Check whether the given possibly null window is a child of another one.
-<<<<<<< HEAD
-    auto const is_child_of = [](wxWindow* c, wxWindow* p)
-=======
     auto const is_child_of = [](wxWindow const* c, wxWindow const* p)
->>>>>>> bd0485e8
         {
         return c && c->GetParent() == p;
         };
@@ -1506,23 +1502,15 @@
     // InputSequenceEntry window opened from it and having our button as the
     // parent: this prevents the in-place editor in the census view from
     // closing whenever this happens.
-<<<<<<< HEAD
-    if(is_child_of(event.GetWindow(), this) ||
-       is_child_of(wxGetTopLevelParent(event.GetWindow()), button_))
-=======
     if
         (  is_child_of(event.GetWindow(), this)
         || is_child_of(wxGetTopLevelParent(event.GetWindow()), button_)
         )
->>>>>>> bd0485e8
         {
         event.Skip();
         return;
         }
-<<<<<<< HEAD
-=======
-
->>>>>>> bd0485e8
+
     ProcessWindowEvent(event);
 }
 
