// A control for editing multidimensional data and supporting classes.
//
// Copyright (C) 2007, 2008, 2009, 2010, 2011, 2012, 2013, 2014, 2015, 2016, 2017, 2018 Gregory W. Chicares.
//
// This program is free software; you can redistribute it and/or modify
// it under the terms of the GNU General Public License version 2 as
// published by the Free Software Foundation.
//
// This program is distributed in the hope that it will be useful,
// but WITHOUT ANY WARRANTY; without even the implied warranty of
// MERCHANTABILITY or FITNESS FOR A PARTICULAR PURPOSE.  See the
// GNU General Public License for more details.
//
// You should have received a copy of the GNU General Public License
// along with this program; if not, write to the Free Software Foundation,
// Inc., 51 Franklin St, Fifth Floor, Boston, MA 02110-1301, USA
//
// http://savannah.nongnu.org/projects/lmi
// email: <gchicares@sbcglobal.net>
// snail: Chicares, 186 Belle Woods Drive, Glastonbury CT 06033, USA

#ifndef multidimgrid_safe_hpp
#define multidimgrid_safe_hpp

/// Typesafe version of MultiDimGrid classes. It requires to specify the value
/// and axis types during compile-time: this is more restrictive
/// but is much safer so, whenever possible, these FooN (where N = 0, 1, ...)
/// classes should be used.

#include "config.hpp"

#include "multidimgrid_any.hpp"

#include <any>
#include <type_traits>

<<<<<<< HEAD
#ifdef LMI_COMPILER_HAS_CXX17_STDLIB
#include <any>
namespace Exp
{
    using std::any;
    using std::any_cast;
    using std::bad_any_cast;
}
#else
#include <experimental/any>
namespace Exp
{
    using std::experimental::any;
    using std::experimental::any_cast;
    using std::experimental::bad_any_cast;
}
#endif

=======
>>>>>>> 2ac88d33
/// MultiDim* type-safe classes
/// ---------------------------
///
/// Type-safe classes.
///
/// These classes are provided to allow the type-safe use/checks when the axis
/// and table types are known at compile time.
///
/// Almost every untyped virtual method is reimplemented in those classes to
/// redirect the work to its Do* twin virtual method that takes correctly typed
/// parameters.
/// You should not use untyped method versions (such as MultiDimAxis::GetValue(),
/// MultiDimTable::SetValue()) - use typed versions instead
/// (MultiDimAxis::DoGetValue(), MultiDimTable::DoSetValue()).

/// Design notes for MultiDimAxis<E>
///
/// This is the typed version of MultiDimAxisAny.
///
/// Use it as the base class for any specific custom axis with known value type.
/// See also MultiDimEnumAxis MultiDimIntAxis
///
/// GetValue(n): Redirect the method to the typed method DoGetValue()
/// This method should not be used at all, use DoGetValue() instead

template<typename E>
class MultiDimAxis
    :public MultiDimAxisAny
{
  public:
    /// Type of values for this axis
    typedef E ValueType;

    MultiDimAxis(std::string const& name);

    std::any GetValue(unsigned int n) const override;

  protected:
    /// Implement this function returning values of the type ValueType
    virtual ValueType DoGetValue(unsigned int n) const = 0;
};

/// Design notes for MultiDimEnumAxis<E>
///
/// Represents an axis whose values is a set of strings.
///
/// The string values typically correspond to an enum internally, hence the
/// name of the class.
///
/// Template parameter E is the enum type which corresponds to the values of
/// this axis.
///
/// MultiDimEnumAxis(name, values): Creates the axis with the given set of
/// possible values.
///   - name the name of the axis, for GetName() implementation
///   - values all possible values for this axis

template<typename Enum>
class MultiDimEnumAxis
    :public MultiDimAxis<Enum>
{
    typedef MultiDimAxis<Enum> BaseClass;

  public:
    typedef typename BaseClass::ValueType ValueType;
    MultiDimEnumAxis
        (std::string const& name
        ,std::vector<std::string> const& values
        );

    /// Base class virtuals
    unsigned int GetCardinality() const override;
    std::string  GetLabel(unsigned int n) const override;
    Enum         DoGetValue(unsigned int n) const override;

  private:
    std::vector<std::string> values_;
};

/// Design notes for MultiDimIntegralAxis<Integral>
///
/// Represents an axis whose values is a range of integeres.
///
/// MultiDimIntegralAxis(name, minValue, maxValue, step): Creates the axis
/// for the range minValue .. maxValue. minValue must be strictly inferior
/// to maxValue, the ctor does not reorder them.
///   - name the name of the axis, for GetName() implementation
///   - minValue the minimal axis value (inclusive), e.g. 0
///   - maxValue the maximal axis value (inclusive), e.g. 100
///   - step only values offset from minValue by a multiple of step are
///     valid values; step must be strictly positive

template<typename Integral>
class MultiDimIntegralAxis
    :public MultiDimAxis<Integral>
{
  public:
    MultiDimIntegralAxis
        (std::string const& name
        ,Integral minValue
        ,Integral maxValue
        ,Integral step
        );

    MultiDimIntegralAxis(std::string const& name);
    /// Return the range lower bound (including)
    Integral GetMinValue() const;
    /// Return the range upper bound (including)
    Integral GetMaxValue() const;
    /// Return the step
    Integral GetStep() const;
    /// Modifier for GetMinValue(), GetMaxValue() and GetStep()
    void SetValues(Integral minValue, Integral maxValue, Integral step);
    /// Override MultiDimAxisAny::GetCardinality()
    unsigned int GetCardinality() const override;
    /// Override MultiDimAxisAny::GetLabel()
    std::string GetLabel(unsigned int n) const override;
    /// Override MultiDimAxis::DoGetValue()
    Integral DoGetValue(unsigned int n) const override;

  private:
    Integral min_;
    Integral max_;
    Integral step_;
};

typedef MultiDimIntegralAxis<int> MultiDimIntAxis;
typedef MultiDimIntegralAxis<unsigned int> MultiDimUIntAxis;

/// Default conversion policy for type-safe MultiDimGrid.
///
/// Internally it uses value_cast.

template<typename T>
struct ValueCastConversion
{
    std::string ValueToString(T const&) const;
    T StringToValue(std::string const&) const;
};

/// Notes for MultiDimTable <Type, Derived, ConversionPolicy>
///
/// Provides type-safety for multi-dimensional table values.
///
/// Template parameters are:
///   - T                Type of the table values.
///   - Derived          Type of the deriving class.
///   - ConversionPolicy A class providing two const member (or static) methods
///       ValueToString and StringToValue which will be used to convert between
///       std::string and T. The default is to use ValueCastConversion.
///
/// DoGetValue and DoSetValue: These two methods has to be provided in
/// the derived class. These methods are not virtual in MultiDimGridN.
///
/// Example of usage:
/// class MyTable
///     : MultiDimTable<int,MyTable>
/// {
///   public:
///     /// MultiDimTable contract:
///     int GetTypedValue(Coords const&) const;
///     void SetTypedValue(Coords const&, int const&);
/// };

template
    <typename T
    ,typename Derived
    ,typename ConversionPolicy = ValueCastConversion<T>
    >
class MultiDimTable
    :public MultiDimTableAny
    ,private ConversionPolicy
{
  public:
    typedef T ValueType;

    /// Statically casts '*this' to Derived and calls DoGet/SetValue.
    T GetValue(Coords const&) const;
    void SetValue(Coords const&, T const&);

  protected:
    /// MultiDimTable contract:
    /// The Derived class has to implement these two methods.
    /// Note that these methods are not virtual.
    T    DoGetValue(Coords const&) const;
    void DoSetValue(Coords const&, T const&);

    /// Helper methods for unwrapping/wrapping a value from/into std::any.
    template<typename A>
    static A UnwrapAny(std::any const&);
    template<typename A>
    static std::any WrapAny(A const&);

  private:
    /// MultiDimTableAny overrides.
    std::any    DoGetValueAny(Coords const&) const override;
    void        DoSetValueAny(Coords const&, std::any const&) override;
    std::any    StringToValue(std::string const&) const override;
    std::string ValueToString(std::any const&) const override;
};

/// Design notes for MultiDimAdjustableAxis<AdjustControl,BaseAxisType>
///
/// Adjustable Axis base class.
///
/// Use this class as the base for you adjustable axis. This class defines
/// type-safe methods to implement.
///
/// This template uses BaseAxisType as its base class. The only constraint
/// is that this base class has to have a constructor taking axis name as
/// the only parameter.
///
/// Template parameters:
///   - AdjustControl type of the adjustment control you will use for the axis
///   - BaseAxisType base class to use for the axis
///
/// CreateAdjustControl(grid, table): Redirects to type-safe method
/// DoCreateAdjustControl().
/// Do not override this method, override DoCreateAdjustControl instead.

template<typename AdjustControl, typename BaseAxisType = MultiDimAxisAny>
class MultiDimAdjustableAxis
    :public BaseAxisType
{
    static_assert(std::is_base_of<MultiDimAxisAny,BaseAxisType>::value);

  protected:
    typedef AdjustControl AxisAdjustControl;

    /// Default constructor.
    /// This ctor is protected because this class has to be derived from.
    MultiDimAdjustableAxis(std::string const& name);

    /// Type-safe versions of the corresponding methods.
    virtual AxisAdjustControl* DoCreateAdjustControl
        (MultiDimGrid& grid
        ,MultiDimTableAny& table
        ) = 0;
    virtual bool DoApplyAdjustment
        (AxisAdjustControl&
        ,unsigned int axis_id
        ) = 0;
    virtual bool DoRefreshAdjustment
        (AxisAdjustControl&
        ,unsigned int axis_id
        ) = 0;

  private:
    /// MultiDimAxisAny overrides.
    wxWindow* CreateAdjustControl(MultiDimGrid&, MultiDimTableAny&) override;
    bool ApplyAdjustment(wxWindow&, unsigned int axis_id) override;
    bool RefreshAdjustment(wxWindow&, unsigned int axis_id) override;
};

#endif // multidimgrid_safe_hpp
<|MERGE_RESOLUTION|>--- conflicted
+++ resolved
@@ -34,27 +34,6 @@
 #include <any>
 #include <type_traits>
 
-<<<<<<< HEAD
-#ifdef LMI_COMPILER_HAS_CXX17_STDLIB
-#include <any>
-namespace Exp
-{
-    using std::any;
-    using std::any_cast;
-    using std::bad_any_cast;
-}
-#else
-#include <experimental/any>
-namespace Exp
-{
-    using std::experimental::any;
-    using std::experimental::any_cast;
-    using std::experimental::bad_any_cast;
-}
-#endif
-
-=======
->>>>>>> 2ac88d33
 /// MultiDim* type-safe classes
 /// ---------------------------
 ///
