// Allocation functions to work around a wx, mpatrol, and msw problem.
//
// Copyright (C) 2004, 2005, 2006, 2007, 2008, 2009, 2010, 2011, 2012, 2013, 2014, 2015, 2016, 2017 Gregory W. Chicares.
//
// This program is free software; you can redistribute it and/or modify
// it under the terms of the GNU General Public License version 2 as
// published by the Free Software Foundation.
//
// This program is distributed in the hope that it will be useful,
// but WITHOUT ANY WARRANTY; without even the implied warranty of
// MERCHANTABILITY or FITNESS FOR A PARTICULAR PURPOSE.  See the
// GNU General Public License for more details.
//
// You should have received a copy of the GNU General Public License
// along with this program; if not, write to the Free Software Foundation,
// Inc., 51 Franklin St, Fifth Floor, Boston, MA 02110-1301, USA
//
// http://savannah.nongnu.org/projects/lmi
// email: <gchicares@sbcglobal.net>
// snail: Chicares, 186 Belle Woods Drive, Glastonbury CT 06033, USA

#ifndef wx_new_hpp
#define wx_new_hpp

#include "config.hpp"

#include "so_attributes.hpp"

#include <cstddef>                      // std::size_t

#if defined LMI_WX_NEW_USE_SO_ATTRIBUTES && !defined UNIT_TESTING_WX_NEW
#
#   if defined LMI_WX_NEW_BUILD_SO && defined LMI_WX_NEW_USE_SO
#       error Both LMI_WX_NEW_BUILD_SO and LMI_WX_NEW_USE_SO defined.
#   endif // defined LMI_WX_NEW_BUILD_SO && defined LMI_WX_NEW_USE_SO
#
#   if defined LMI_WX_NEW_BUILD_SO
#       define LMI_WX_NEW_SO LMI_EXPORT
#   elif defined LMI_WX_NEW_USE_SO
#       define LMI_WX_NEW_SO LMI_IMPORT
#   else  // !defined LMI_WX_NEW_BUILD_SO && !defined LMI_WX_NEW_USE_SO
<<<<<<< HEAD
#       define LMI_WX_NEW_SO
=======
#       error Neither LMI_WX_NEW_BUILD_SO nor LMI_WX_NEW_USE_SO defined.
>>>>>>> 8861874c
#   endif // !defined LMI_WX_NEW_BUILD_SO && !defined LMI_WX_NEW_USE_SO
#
#else  // !defined LMI_WX_NEW_USE_SO_ATTRIBUTES
#   define LMI_WX_NEW_SO
#endif // !defined LMI_WX_NEW_USE_SO_ATTRIBUTES

/// When wx is used as an msw dll, memory is allocated and freed
/// across dll boundaries, and that caused mpatrol to emit spurious
/// diagnostics. This facility was devised to work around that
/// problem. It remains valuable although lmi no longer uses mpatrol,
/// because it indicates memory allocations that must have no matching
/// deallocations within lmi.
///
/// Build these functions as a separate shared library, and use
/// 'new(wx)' to allocate memory that will be freed by wx--e.g., a
/// frame window that's created in an application but (unavoidably)
/// freed by a wx dll.

enum wx_allocator{wx};

LMI_WX_NEW_SO void* operator new  (std::size_t, wx_allocator);
LMI_WX_NEW_SO void* operator new[](std::size_t, wx_allocator);

LMI_WX_NEW_SO void  operator delete  (void*, wx_allocator);
LMI_WX_NEW_SO void  operator delete[](void*, wx_allocator);

#endif // wx_new_hpp
<|MERGE_RESOLUTION|>--- conflicted
+++ resolved
@@ -39,11 +39,7 @@
 #   elif defined LMI_WX_NEW_USE_SO
 #       define LMI_WX_NEW_SO LMI_IMPORT
 #   else  // !defined LMI_WX_NEW_BUILD_SO && !defined LMI_WX_NEW_USE_SO
-<<<<<<< HEAD
-#       define LMI_WX_NEW_SO
-=======
 #       error Neither LMI_WX_NEW_BUILD_SO nor LMI_WX_NEW_USE_SO defined.
->>>>>>> 8861874c
 #   endif // !defined LMI_WX_NEW_BUILD_SO && !defined LMI_WX_NEW_USE_SO
 #
 #else  // !defined LMI_WX_NEW_USE_SO_ATTRIBUTES
