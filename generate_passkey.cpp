// Moderately secure system date validation--passkey generator.
//
// Copyright (C) 2003, 2004, 2005, 2006, 2007, 2008, 2009, 2010, 2011, 2012, 2013, 2014, 2015, 2016 Gregory W. Chicares.
//
// This program is free software; you can redistribute it and/or modify
// it under the terms of the GNU General Public License version 2 as
// published by the Free Software Foundation.
//
// This program is distributed in the hope that it will be useful,
// but WITHOUT ANY WARRANTY; without even the implied warranty of
// MERCHANTABILITY or FITNESS FOR A PARTICULAR PURPOSE.  See the
// GNU General Public License for more details.
//
// You should have received a copy of the GNU General Public License
// along with this program; if not, write to the Free Software Foundation,
// Inc., 51 Franklin St, Fifth Floor, Boston, MA 02110-1301, USA
//
// http://savannah.nongnu.org/projects/lmi
// email: <gchicares@sbcglobal.net>
// snail: Chicares, 186 Belle Woods Drive, Glastonbury CT 06033, USA

<<<<<<< HEAD
#include "pchfile.hpp"

=======
>>>>>>> 23996cea
#include "authenticity.hpp"             // md5_hex_string()
#include "main_common.hpp"
#include "md5.hpp"

#include <cstdio>
#include <cstdlib>
#include <cstring>
#include <iostream>
#include <ostream>

/// Generate passkey as the md5 sum of the md5 sum of a file
/// containing md5 sums of secured files. Iterating the md5
/// operation twice provides modest security: it's easy to forge
/// if you know the trick (although this comment just might be
/// deliberately misleading); otherwise it's infeasibly hard,
/// unless you use this program (but then you might discover
/// other obstacles that are undocumented).

int try_main(int, char*[])
{
    char c_passkey[md5len];
    unsigned char u_passkey[md5len];
    std::FILE* md5sums_file = std::fopen(md5sum_file(), "rb");
    if(nullptr == md5sums_file)
        {
        std::cerr << "File '" << md5sum_file() << "' not found.\n";
        return EXIT_FAILURE;
        }
    md5_stream(md5sums_file, u_passkey);
    std::fclose(md5sums_file);
    std::memcpy(c_passkey, u_passkey, md5len);
    md5_buffer(c_passkey, md5len, u_passkey);
    std::memcpy(c_passkey, u_passkey, md5len);
    md5_buffer(c_passkey, md5len, u_passkey);
    std::vector<unsigned char> v(u_passkey, u_passkey + md5len);
    std::cout << md5_hex_string(v) << std::flush;
    return EXIT_SUCCESS;
}
<|MERGE_RESOLUTION|>--- conflicted
+++ resolved
@@ -19,11 +19,6 @@
 // email: <gchicares@sbcglobal.net>
 // snail: Chicares, 186 Belle Woods Drive, Glastonbury CT 06033, USA
 
-<<<<<<< HEAD
-#include "pchfile.hpp"
-
-=======
->>>>>>> 23996cea
 #include "authenticity.hpp"             // md5_hex_string()
 #include "main_common.hpp"
 #include "md5.hpp"
