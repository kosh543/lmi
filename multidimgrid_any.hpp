--- conflicted
+++ resolved
@@ -101,17 +101,6 @@
 #include <utility>                      // pair
 #include <vector>
 
-<<<<<<< HEAD
-#ifdef LMI_COMPILER_HAS_CXX17_STDLIB
-#include <any>
-namespace Exp { using std::any; }
-#else
-#include <experimental/any>
-namespace Exp {using std::experimental::any;}
-#endif
-
-=======
->>>>>>> 2ac88d33
 class MultiDimAxisAny;
 class MultiDimAxisAnyChoice;
 class MultiDimGrid;
